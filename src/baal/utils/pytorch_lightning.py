--- conflicted
+++ resolved
@@ -6,13 +6,14 @@
 
 import numpy as np
 import structlog
+from pytorch_lightning import Trainer, Callback
+from tqdm import tqdm
+
 from baal.active import ActiveLearningDataset
 from baal.active.heuristics import heuristics
 from baal.modelwrapper import mc_inference
 from baal.utils.cuda_utils import to_cuda
 from baal.utils.iterutils import map_on_tensor
-from pytorch_lightning import Trainer, Callback
-from tqdm import tqdm
 
 log = structlog.get_logger('PL testing')
 
@@ -95,7 +96,6 @@
         # teardown, TODO customize this later?
         model.cpu()
 
-<<<<<<< HEAD
     def _get_indices(self, pool_loader):
         pool = pool_loader.dataset
         if self.max_sample != -1 and self.max_sample < len(pool):
@@ -104,39 +104,25 @@
             indices = np.arange(len(pool))
         return indices
 
-=======
->>>>>>> b12e2b8d
     def step(self) -> bool:
         """
         Perform an active learning step.
 
-<<<<<<< HEAD
         Notes:
             This will get the pool from the model pool_loader and if max_sample is set, it will
-            modify the data_loader sampler to select `max_pool` samples.
+            **require** the data_loader sampler to select `max_pool` samples.
 
-=======
->>>>>>> b12e2b8d
         Returns:
             boolean, Flag indicating if we continue training.
 
         """
-<<<<<<< HEAD
         # High to low
         pool_loader = self.get_model().pool_loader()
-        indices = self._get_indices(pool_loader)
-        # Swap the sampler.
-        pool_loader.sampler = indices
-
-        if len(pool_loader) > 0:
-            probs = self.predict_on_dataset_generator(pool_loader, **self.kwargs)
-=======
-
-        indices = None  # TODO Add support for max_samples in pool_loader
 
         if len(self.get_model().active_dataset.pool) > 0:
-            probs = self.predict_on_dataset_generator(**self.kwargs)
->>>>>>> b12e2b8d
+            # TODO Add support for max_samples in pool_loader
+            indices = np.arange(self.get_model().active_dataset.n_unlabelled)
+            probs = self.predict_on_dataset_generator(dataloader=pool_loader, **self.kwargs)
             if probs is not None and (isinstance(probs, types.GeneratorType) or len(probs) > 0):
                 to_label = self.heuristic(probs)
                 to_label = indices[np.array(to_label)]
