import sys
import types
from abc import ABC, abstractmethod
from collections.abc import Sequence
from typing import Dict, Any

import numpy as np
import structlog
from pytorch_lightning import Trainer, Callback
from tqdm import tqdm

from baal.active import ActiveLearningDataset
from baal.active.heuristics import heuristics
from baal.modelwrapper import mc_inference
from baal.utils.cuda_utils import to_cuda
from baal.utils.iterutils import map_on_tensor

log = structlog.get_logger('PL testing')


class ActiveLearningMixin(ABC):
    """Pytorch Lightning Mixin which adds methods to perform
    active learning.
    """
    active_dataset = ...
    hparams = ...

    @abstractmethod
    def pool_loader(self):
        """DataLoader for the pool."""
        pass

    def predict_step(self, data, batch_idx):
        """Predict on batch using MC inference `I` times.
        `I` is defined in the hparams property.
        Args:
            data (Tensor): Data to feed to the model.
            batch_idx (int): Batch index.

        Returns:
            Models predictions stacked `I` times on the last axis.
        """
        out = mc_inference(self, data, self.hparams.iterations, self.hparams.replicate_in_memory)
        return out

    def on_load_checkpoint(self, checkpoint: Dict[str, Any]) -> None:
        self.active_dataset.load_state_dict(checkpoint['active_dataset'])

    def on_save_checkpoint(self, checkpoint: Dict[str, Any]) -> None:
        checkpoint['active_dataset'] = self.active_dataset.state_dict()
        return checkpoint


class ResetCallback(Callback):
    """Callback to reset the weights between active learning steps.

    Args:
        weights (dict): State dict of the model.

    Notes:
        The weight should be deep copied beforehand.

    """
    def __init__(self, weights):
        self.weights = weights

    def on_train_start(self, trainer, module):
        """Will reset the module to its initial weights."""
        module.load_state_dict(self.weights)


class BaalTrainer(Trainer):
<<<<<<< HEAD
    """Object that perform the training and active learning iteration.

    Args:
        dataset (ActiveLearningDataset): Dataset with some sample already labelled.
        heuristic (Heuristic): Heuristic from baal.active.heuristics.
        ndata_to_label (int): Number of sample to label per step.
        max_sample (int): Limit the number of sample used (-1 is no limit).
        **kwargs: Parameters forwarded to `get_probabilities`
            and to pytorch_ligthning Trainer.__init__
    """

    def __init__(self, dataset: ActiveLearningDataset,
                 heuristic: heuristics.AbstractHeuristic = heuristics.Random(),
                 ndata_to_label: int = 1,
                 **kwargs) -> None:

        super().__init__(**kwargs)
        self.ndata_to_label = ndata_to_label
        self.heuristic = heuristic
        self.dataset = dataset
        self.kwargs = kwargs

    def predict_on_dataset(self, dataloader=None, *args, **kwargs):
        preds = list(self.predict_on_dataset_generator(dataloader))
=======
    def predict_on_dataset(self, *args, **kwargs):
        """Predict on the pool loader.

        Returns:
            Numpy arrays with all the predictions.
        """
        preds = list(self.predict_on_dataset_generator())
>>>>>>> 4799a00f

        if len(preds) > 0 and not isinstance(preds[0], Sequence):
            # Is an Array or a Tensor
            return np.vstack(preds)
        return [np.vstack(pr) for pr in zip(*preds)]

<<<<<<< HEAD
    def predict_on_dataset_generator(self, dataloader=None, *args, **kwargs):
=======
    def predict_on_dataset_generator(self, *args, **kwargs):
        """Predict on the pool loader.

        Returns:
            Numpy arrays with all the predictions.
        """
>>>>>>> 4799a00f
        model = self.get_model()
        model.eval()
        if self.on_gpu:
            model.cuda(self.root_gpu)
        dataloader = dataloader or self.model.pool_loader()
        if len(dataloader) == 0:
            return None

        log.info("Start Predict", dataset=len(dataloader))
        for idx, batch in enumerate(tqdm(dataloader, total=len(dataloader), file=sys.stdout)):
            if self.on_gpu:
                batch = to_cuda(batch)
            pred = self.model.predict_step(batch, idx)
            yield map_on_tensor(lambda x: x.detach().cpu().numpy(), pred)
        # teardown, TODO customize this later?
        model.cpu()

    def _get_indices(self, pool_loader):
        pool = pool_loader.dataset
        if self.max_sample != -1 and self.max_sample < len(pool):
            indices = np.random.choice(len(pool), self.max_sample, replace=False)
        else:
            indices = np.arange(len(pool))
        return indices

    def step(self) -> bool:
        """
        Perform an active learning step.

        Notes:
            This will get the pool from the model pool_loader and if max_sample is set, it will
            **require** the data_loader sampler to select `max_pool` samples.

        Returns:
            boolean, Flag indicating if we continue training.

        """
        # High to low
        pool_loader = self.get_model().pool_loader()

        if len(self.get_model().active_dataset.pool) > 0:
            # TODO Add support for max_samples in pool_loader
            indices = np.arange(self.get_model().active_dataset.n_unlabelled)
            probs = self.predict_on_dataset_generator(dataloader=pool_loader, **self.kwargs)
            if probs is not None and (isinstance(probs, types.GeneratorType) or len(probs) > 0):
                to_label = self.heuristic(probs)
                to_label = indices[np.array(to_label)]
                if len(to_label) > 0:
                    self.dataset.label(to_label[: self.ndata_to_label])
                    return True
        return False<|MERGE_RESOLUTION|>--- conflicted
+++ resolved
@@ -40,7 +40,9 @@
         Returns:
             Models predictions stacked `I` times on the last axis.
         """
-        out = mc_inference(self, data, self.hparams.iterations, self.hparams.replicate_in_memory)
+        # Get the input only.
+        x, _ = data
+        out = mc_inference(self, x, self.hparams.iterations, self.hparams.replicate_in_memory)
         return out
 
     def on_load_checkpoint(self, checkpoint: Dict[str, Any]) -> None:
@@ -61,6 +63,7 @@
         The weight should be deep copied beforehand.
 
     """
+
     def __init__(self, weights):
         self.weights = weights
 
@@ -70,7 +73,6 @@
 
 
 class BaalTrainer(Trainer):
-<<<<<<< HEAD
     """Object that perform the training and active learning iteration.
 
     Args:
@@ -95,31 +97,22 @@
 
     def predict_on_dataset(self, dataloader=None, *args, **kwargs):
         preds = list(self.predict_on_dataset_generator(dataloader))
-=======
-    def predict_on_dataset(self, *args, **kwargs):
-        """Predict on the pool loader.
-
-        Returns:
-            Numpy arrays with all the predictions.
-        """
-        preds = list(self.predict_on_dataset_generator())
->>>>>>> 4799a00f
 
         if len(preds) > 0 and not isinstance(preds[0], Sequence):
             # Is an Array or a Tensor
             return np.vstack(preds)
         return [np.vstack(pr) for pr in zip(*preds)]
 
-<<<<<<< HEAD
     def predict_on_dataset_generator(self, dataloader=None, *args, **kwargs):
-=======
-    def predict_on_dataset_generator(self, *args, **kwargs):
         """Predict on the pool loader.
+
+        Args:
+            dataloader (Optional[DataLoader]): If provided, will predict on this dataloader.
+                                                Otherwise, uses model.pool_loader().
 
         Returns:
             Numpy arrays with all the predictions.
         """
->>>>>>> 4799a00f
         model = self.get_model()
         model.eval()
         if self.on_gpu:
