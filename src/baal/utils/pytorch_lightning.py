--- conflicted
+++ resolved
@@ -6,19 +6,14 @@
 
 import numpy as np
 import structlog
-<<<<<<< HEAD
-=======
 from pytorch_lightning import Trainer, Callback
 from tqdm import tqdm
 
->>>>>>> 4a6d7e3c
 from baal.active import ActiveLearningDataset
 from baal.active.heuristics import heuristics
 from baal.modelwrapper import mc_inference
 from baal.utils.cuda_utils import to_cuda
 from baal.utils.iterutils import map_on_tensor
-from pytorch_lightning import Trainer, Callback
-from tqdm import tqdm
 
 log = structlog.get_logger('PL testing')
 
@@ -79,32 +74,6 @@
 
 class BaalTrainer(Trainer):
     """Object that perform the training and active learning iteration.
-<<<<<<< HEAD
-
-    Args:
-        dataset (ActiveLearningDataset): Dataset with some sample already labelled.
-        heuristic (Heuristic): Heuristic from baal.active.heuristics.
-        ndata_to_label (int): Number of sample to label per step.
-        max_sample (int): Limit the number of sample used (-1 is no limit).
-        **kwargs: Parameters forwarded to `get_probabilities`
-            and to pytorch_ligthning Trainer.__init__
-    """
-
-    def __init__(self, dataset: ActiveLearningDataset,
-                 heuristic: heuristics.AbstractHeuristic = heuristics.Random(),
-                 ndata_to_label: int = 1,
-                 **kwargs) -> None:
-
-        super().__init__(**kwargs)
-        self.ndata_to_label = ndata_to_label
-        self.heuristic = heuristic
-        self.dataset = dataset
-        self.kwargs = kwargs
-
-    def predict_on_dataset(self, *args, **kwargs):
-        """Predict on the pool loader.
-=======
->>>>>>> 4a6d7e3c
 
     Args:
         dataset (ActiveLearningDataset): Dataset with some sample already labelled.
@@ -161,8 +130,6 @@
         # teardown, TODO customize this later?
         model.cpu()
 
-<<<<<<< HEAD
-=======
     def _get_indices(self, pool_loader):
         pool = pool_loader.dataset
         if self.max_sample != -1 and self.max_sample < len(pool):
@@ -171,33 +138,18 @@
             indices = np.arange(len(pool))
         return indices
 
->>>>>>> 4a6d7e3c
     def step(self) -> bool:
         """
         Perform an active learning step.
 
-<<<<<<< HEAD
-=======
         Notes:
             This will get the pool from the model pool_loader and if max_sample is set, it will
             **require** the data_loader sampler to select `max_pool` samples.
 
->>>>>>> 4a6d7e3c
         Returns:
             boolean, Flag indicating if we continue training.
 
         """
-<<<<<<< HEAD
-
-        indices = None  # TODO Add support for max_samples in pool_loader
-
-        if len(self.get_model().active_dataset.pool) > 0:
-            probs = self.predict_on_dataset_generator(**self.kwargs)
-            if probs is not None and (isinstance(probs, types.GeneratorType) or len(probs) > 0):
-                to_label = self.heuristic(probs)
-                if indices is not None:
-                    to_label = indices[np.array(to_label)]
-=======
         # High to low
         pool_loader = self.get_model().pool_loader()
 
@@ -208,7 +160,6 @@
             if probs is not None and (isinstance(probs, types.GeneratorType) or len(probs) > 0):
                 to_label = self.heuristic(probs)
                 to_label = indices[np.array(to_label)]
->>>>>>> 4a6d7e3c
                 if len(to_label) > 0:
                     self.dataset.label(to_label[: self.ndata_to_label])
                     return True
